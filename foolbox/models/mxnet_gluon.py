--- conflicted
+++ resolved
@@ -71,11 +71,7 @@
         with mx.autograd.record(train_mode=False):
             logits = self._block(data_array)
             loss = mx.nd.softmax_cross_entropy(logits, label)
-<<<<<<< HEAD
-        loss.backward()
-=======
-            loss.backward(train_mode=False)
->>>>>>> 669bf6c7
+        loss.backward(train_mode=False)
         predictions = np.squeeze(logits.asnumpy(), axis=0)
         gradient = np.squeeze(data_array.grad.asnumpy(), axis=0)
         gradient = self._process_gradient(dpdx, gradient)
@@ -90,7 +86,7 @@
         with mx.autograd.record(train_mode=False):
             logits = self._block(data_array)
             loss = mx.nd.softmax_cross_entropy(logits, label)
-        loss.backward()
+        loss.backward(train_mode=False)
         return loss.asnumpy()
 
     def backward(self, gradient, image):  # pragma: no cover
@@ -106,7 +102,7 @@
         with mx.autograd.record(train_mode=False):
             logits = self._block(data_array)
         assert gradient_pre_array.shape == logits.shape
-        logits.backward(gradient_pre_array)
+        logits.backward(gradient_pre_array, train_mode=False)
 
         gradient_array = data_array.grad
         gradient = np.squeeze(gradient_array.asnumpy(), axis=0)
